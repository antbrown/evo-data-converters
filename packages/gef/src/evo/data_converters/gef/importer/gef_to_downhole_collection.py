--- conflicted
+++ resolved
@@ -9,430 +9,13 @@
 #  See the License for the specific language governing permissions and
 #  limitations under the License.
 
-<<<<<<< HEAD
-import evo.logging
-from evo.objects.utils.data import ObjectDataClient
-from evo_schemas.components import (
-    BoundingBox_V1_0_1 as BoundingBox,
-    CategoryData_V1_0_1 as CategoryData,
-    Crs_V1_0_1_EpsgCode as Crs_EpsgCode,
-    DownholeAttributes_V1_0_0_Item as DownholeAttributes,
-    DownholeDirectionVector_V1_0_0 as DownholeDirectionVector,
-    HoleChunks_V1_0_0 as HoleChunks,
-)
-from evo_schemas.elements import (
-    FloatArray3_V1_0_1 as FloatArray3,
-    IntegerArray1_V1_0_1 as IntegerArray1,
-    LookupTable_V1_0_1 as LookupTable,
-    UnitLength_V1_0_1_UnitCategories as UnitLength_UnitCategories,
-)
-from evo_schemas.objects import (
-    DownholeCollection_V1_3_1 as DownholeCollection,
-    DownholeCollection_V1_3_1_Location as DownholeCollection_Location,
-)
-import pyarrow as pa
-=======
 from evo.data_converters.common.objects.downhole_collection import DownholeCollection
->>>>>>> 902773ea
 from pygef.cpt import CPTData
 import pandas as pd
 import polars as pl
 import typing
 
-AZIMUTH: float = 0.0  # Assume vertical
-DIP: float = 90.0  # Positive dip = down
 
-<<<<<<< HEAD
-logger = evo.logging.getLogger("data_converters")
-
-
-def create_downhole_collection(
-    parsed_cpt_files: dict[str, CPTData], data_client: ObjectDataClient
-) -> DownholeCollection:
-    """
-    Create a Downhole Collection object from parsed GEF-CPT files.
-
-    This function aggregates multiple CPT files into a single DownholeCollection object,
-    extracting CRS, Bounding Box, Location and Collections data from the
-    parsed CPT files.
-
-    Args:
-        parsed_cpt_files: Dictionary mapping CPT hole identifiers (str) to their
-            corresponding parsed CPTData objects. Must contain at least one entry.
-        data_client: Client for handling object data storage.
-
-    Returns:
-        A DownholeCollection object containing the aggregated CPT data.
-
-    Raises:
-        ValueError: If parsed_cpt_files is empty.
-
-    Notes:
-        - All CPT data are assumed to share the same coordinate reference system
-        - Distance unit is currently hardcoded to meters ('m')
-    """
-    try:
-        first_cpt_data = next(iter(parsed_cpt_files.values()))
-    except StopIteration:
-        raise ValueError("Parsed CPT files is empty but it is expected to contain at least one item")
-
-    logger.debug(f"Converting {len(parsed_cpt_files.items())} GEF-CPT files to Downhole Collection.")
-
-    coordinate_reference_system = create_coordinate_reference_system(first_cpt_data)
-
-    bounding_box = create_bounding_box(parsed_cpt_files)
-
-    distance_unit = UnitLength_UnitCategories("m")
-
-    dc_location = create_dc_location(parsed_cpt_files, data_client)
-    dc_collections = create_dc_collections(parsed_cpt_files, data_client)
-
-    dc = DownholeCollection(
-        # Base Object
-        name="Aggregate name of cpt files?",
-        uuid=None,
-        # Base Spatial Data
-        bounding_box=bounding_box,
-        coordinate_reference_system=coordinate_reference_system,
-        # Downhole Collection
-        distance_unit=distance_unit,
-        location=dc_location,
-        collections=dc_collections,
-    )
-
-    logger.debug(f"Created: {dc}")
-
-    return dc
-
-
-def create_coordinate_reference_system(cpt_data: CPTData) -> Crs_EpsgCode:
-    """
-    Extract and create a Coordinate Reference System object from CPT data.
-
-    Parses the EPSG code from the SRS (Spatial Reference System) name in the
-    CPT data's delivered location. Expected format is "prefixes:code" where code
-    is an EPSG code.
-
-    Args:
-        cpt_data: CPTData object containing delivered location information with
-            an SRS name in the format "prefixes:epsg_code".
-
-    Returns:
-        A Crs_EpsgCode object using the extracted EPSG code.
-
-    Raises:
-        ValueError: If the EPSG code cannot be derived from delivered_location,
-            typically when srs_name is missing or malformed.
-    """
-    try:
-        epsg_code = int(cpt_data.delivered_location.srs_name.split(":")[-1])
-    except AttributeError:
-        raise ValueError("Could not derive EPSG code from delivered_location")
-
-    return Crs_EpsgCode(epsg_code=epsg_code)
-
-
-def create_bounding_box(parsed_cpt_files: dict[str, CPTData]) -> BoundingBox:
-    """
-    Calculate the 3D bounding box encompassing all CPT file locations.
-
-    Determines the minimum and maximum x, y, and z coordinates across all
-    provided CPT files to create a bounding box that contains all data points.
-
-    Args:
-        parsed_cpt_files: Dictionary mapping CPT file identifiers to CPTData objects.
-            Each CPTData must have delivered_location with x and y attributes, and
-            optionally delivered_vertical_position_offset for z values.
-
-    Returns:
-        A BoundingBox object with min_x, max_x, min_y, max_y, min_z, and max_z
-        values representing the extent of all CPT locations.
-
-    Note:
-        If delivered_vertical_position_offset is None, defaults to 0.0 for z-coordinate.
-    """
-    x_values = [cpt_data.delivered_location.x for cpt_data in parsed_cpt_files.values()]
-    y_values = [cpt_data.delivered_location.y for cpt_data in parsed_cpt_files.values()]
-    z_values = [cpt_data.delivered_vertical_position_offset or 0.0 for cpt_data in parsed_cpt_files.values()]
-
-    return BoundingBox(
-        min_x=min(x_values),
-        max_x=max(x_values),
-        min_y=min(y_values),
-        max_y=max(y_values),
-        min_z=min(z_values),
-        max_z=max(z_values),
-    )
-
-
-def create_dc_location(
-    parsed_cpt_files: dict[str, CPTData], data_client: ObjectDataClient
-) -> DownholeCollection_Location:
-    """
-    Create a DownholeCollection_Location object from CPT files.
-
-    Aggregates coordinates, distances, hole chunk mapping, hole IDs, and path data
-    for all CPT files into a single location object.
-
-    Args:
-        parsed_cpt_files: Dictionary mapping CPT file identifiers to CPTData objects.
-        data_client: Client for handling object data storage.
-
-    Returns:
-        A DownholeCollection_Location object containing coordinates, distances,
-        hole chunks, hole IDs, and path information for all CPT files.
-    """
-    return DownholeCollection_Location(
-        # Locations
-        coordinates=create_dc_location_coordinates(parsed_cpt_files, data_client),
-        # Hole Collars
-        distances=create_dc_location_distances(parsed_cpt_files, data_client),
-        holes=create_dc_hole_chunks(parsed_cpt_files, data_client),
-        # DC Location
-        hole_id=create_dc_location_hole_id(parsed_cpt_files, data_client),
-        path=create_dc_location_path(parsed_cpt_files, data_client),
-    )
-
-
-def create_dc_location_coordinates(parsed_cpt_files: dict[str, CPTData], data_client: ObjectDataClient) -> FloatArray3:
-    """
-    Create a 3D coordinate array from CPT file locations.
-
-    Extracts x, y, and z coordinates from all CPT files and creates a FloatArray3 with those values.
-
-    Args:
-        parsed_cpt_files: Dictionary mapping CPT file identifiers to CPTData objects.
-            Each must have delivered_location.x, delivered_location.y, and
-            delivered_vertical_position_offset attributes.
-        data_client: Client for handling object data storage.
-
-    Returns:
-        A FloatArray3 object representing the 3D coordinates of all CPT file locations.
-
-    Note:
-        If delivered_vertical_position_offset is None, 0.0 will be used instead.
-    """
-    coordinates_schema = pa.schema(
-        [
-            pa.field("x", pa.float64()),
-            pa.field("y", pa.float64()),
-            pa.field("z", pa.float64()),
-        ]
-    )
-
-    arrays = [
-        pa.array([cpt_data.delivered_location.x for cpt_data in parsed_cpt_files.values()], type=pa.float64()),
-        pa.array([cpt_data.delivered_location.y for cpt_data in parsed_cpt_files.values()], type=pa.float64()),
-        pa.array(
-            [cpt_data.delivered_vertical_position_offset or 0.0 for cpt_data in parsed_cpt_files.values()],
-            type=pa.float64(),
-        ),
-    ]
-
-    coordinates_table = pa.Table.from_arrays(arrays, schema=coordinates_schema)
-    coordinates_args = data_client.save_table(coordinates_table)
-
-    return FloatArray3.from_dict(coordinates_args)
-
-
-def create_dc_location_distances(parsed_cpt_files: dict[str, CPTData], data_client: ObjectDataClient) -> FloatArray3:
-    """
-    Create distance measurements for each CPT hole.
-
-    Generates a table with final, target, and current distances for each hole.
-
-    Args:
-        parsed_cpt_files: Dictionary mapping CPT file identifiers to CPTData objects.
-            Each must have final_depth and predrilled_depth attributes.
-        data_client: Client for handling object data storage.
-
-    Returns:
-        A FloatArray3 object containing final, target, and current distances
-        for each CPT hole.
-
-    Notes:
-        - Final and target distances are currently identical (both use final_depth?)
-        - Current distance uses the predrilled depth property (is this correct?)
-    """
-    distances_schema = pa.schema(
-        [
-            pa.field("final", pa.float64()),
-            pa.field("target", pa.float64()),
-            pa.field("current", pa.float64()),
-        ]
-    )
-
-    arrays = [
-        pa.array([cpt.final_depth for cpt in parsed_cpt_files.values()], type=pa.float64()),
-        pa.array([cpt.final_depth for cpt in parsed_cpt_files.values()], type=pa.float64()),
-        pa.array([cpt.predrilled_depth for cpt in parsed_cpt_files.values()], type=pa.float64()),
-    ]
-
-    distances_table = pa.Table.from_arrays(arrays, schema=distances_schema)
-    distances_args = data_client.save_table(distances_table)
-
-    return FloatArray3.from_dict(distances_args)
-
-
-def create_dc_hole_chunks(parsed_cpt_files: dict[str, CPTData], data_client: ObjectDataClient) -> HoleChunks:
-    """
-    Create hole chunk metadata describing data organisation for each CPT hole.
-
-    Generates indexing information that describes where each hole's data begins
-    (offset) and how many data points it contains (count) in a flattened data array.
-
-    Args:
-        parsed_cpt_files: Dictionary mapping CPT file identifiers to CPTData objects.
-            Each CPTData must have a 'data' attribute with measurable length.
-        data_client: Client for handling object data storage.
-
-    Returns:
-        A HoleChunks object containing hole_index (1-based), offset, and count
-        for each CPT hole.
-
-    Note:
-        - Hole indices are 1-based
-        - Offsets are cumulative, starting at 0
-        - Count represents the number of data points (rows) in each CPT file
-    """
-    hole_indices = []
-    offsets = []
-    counts = []
-
-    current_offset = 0
-
-    for hole_index, cpt_data in enumerate(parsed_cpt_files.values(), start=1):
-        count = len(cpt_data.data)
-
-        hole_indices.append(hole_index)
-        offsets.append(current_offset)
-        counts.append(count)
-
-        current_offset += count
-
-    holes_schema = pa.schema(
-        [
-            pa.field("hole_index", pa.int32()),
-            pa.field("offset", pa.uint64()),
-            pa.field("count", pa.uint64()),
-        ]
-    )
-
-    arrays = [
-        pa.array(hole_indices, type=pa.int32()),
-        pa.array(offsets, type=pa.uint64()),
-        pa.array(counts, type=pa.uint64()),
-    ]
-
-    holes_table = pa.Table.from_arrays(arrays, schema=holes_schema)
-    holes_args = data_client.save_table(holes_table)
-
-    return HoleChunks.from_dict(holes_args)
-
-
-def create_dc_location_hole_id(parsed_cpt_files: dict[str, CPTData], data_client: ObjectDataClient) -> CategoryData:
-    """
-    Create categorical hole ID mappings for CPT files.
-
-    Generates a lookup table that maps integer keys (1-based indices) to CPT hole
-    identifiers, along with an integer array containing the indices.
-
-    Args:
-        parsed_cpt_files: Dictionary mapping CPT file identifiers (strings) to
-            CPTData objects. Keys are used as the hole ID values.
-        data_client: Client for handling object data storage.
-
-    Returns:
-        A CategoryData object containing a lookup table mapping integer keys to
-        hole ID strings, and an integer array with sequential indices.
-
-    Note:
-        - Keys are 1-based integers (1, 2, 3, ...)
-        - Values are the string keys from parsed_cpt_files dictionary
-        - Order follows the dictionary's iteration order
-    """
-    lookup_table_schema = pa.schema(
-        [
-            pa.field("key", pa.int32()),
-            pa.field("value", pa.string()),
-        ]
-    )
-    lookup_table = pa.table(
-        {"key": range(1, len(parsed_cpt_files) + 1), "value": list(parsed_cpt_files.keys())}, schema=lookup_table_schema
-    )
-    lookup_table_args = data_client.save_table(lookup_table)
-    lookup_table_go = LookupTable.from_dict(lookup_table_args)
-
-    integer_array_table = pa.table(
-        {"data": range(1, len(parsed_cpt_files) + 1)}, schema=pa.schema([pa.field("data", pa.int32())])
-    )
-    integer_array_args = data_client.save_table(integer_array_table)
-    integer_array_go = IntegerArray1.from_dict(integer_array_args)
-
-    return CategoryData(table=lookup_table_go, values=integer_array_go)
-
-
-def create_dc_location_path(
-    parsed_cpt_files: dict[str, CPTData], data_client: ObjectDataClient
-) -> DownholeDirectionVector:
-    """
-    Create directional path data for CPT holes.
-
-    Generates a downhole direction vector containing distance, azimuth, and dip
-    information for each measurement point in all CPT files. Currently assumes
-    all holes are vertical.
-
-    Args:
-        parsed_cpt_files: Dictionary mapping CPT file identifiers to CPTData objects.
-            Each CPTData.data must contain a 'penetrationLength' column.
-        data_client: Client used to save the path table and generate storage arguments.
-
-    Returns:
-        A DownholeDirectionVector object containing distance, azimuth, and dip
-        values for all measurement points across all CPT files.
-
-    Note:
-        - Currently assumes all holes are vertical (azimuth=0.0, dip=90.0)
-        - Positive dip indicates downward direction
-        - Distance values are taken from penetrationLength in each CPT data point
-    """
-    distances = []
-    azimuths = []
-    dips = []
-
-    for cpt_data in parsed_cpt_files.values():
-        penetration_lengths = cpt_data.data["penetrationLength"].to_list()
-        num_points = len(penetration_lengths)
-
-        distances.extend(penetration_lengths)
-        azimuths.extend([AZIMUTH] * num_points)
-        dips.extend([DIP] * num_points)
-
-    path_schema = pa.schema(
-        [
-            pa.field("distance", pa.float64()),
-            pa.field("azimuth", pa.float64()),
-            pa.field("dip", pa.float64()),
-        ]
-    )
-
-    arrays = [
-        pa.array(distances, type=pa.float64()),
-        pa.array(azimuths, type=pa.float64()),
-        pa.array(dips, type=pa.float64()),
-    ]
-
-    path_table = pa.Table.from_arrays(arrays, schema=path_schema)
-    path_args = data_client.save_table(path_table)
-
-    return DownholeDirectionVector.from_dict(path_args)
-
-
-def create_dc_collections(
-    parsed_cpt_files: dict[str, CPTData], data_client: ObjectDataClient
-) -> list[DownholeAttributes]:
-    return []
-=======
 def create_from_parsed_gef_cpts(parsed_cpt_files: dict[str, CPTData]) -> DownholeCollection:
     epsg_code: int = 0
     collar_rows: list[dict[str, typing.Any]] = []
@@ -483,5 +66,4 @@
     else:
         measurements = pd.DataFrame()
 
-    return DownholeCollection(name="madeupname", collars=collars, measurements=measurements, epsg_code=epsg_code)
->>>>>>> 902773ea
+    return DownholeCollection(name="madeupname", collars=collars, measurements=measurements, epsg_code=epsg_code)